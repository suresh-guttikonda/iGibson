from setuptools import setup, find_packages
from setuptools.command.develop import develop
from setuptools.command.install import install
from subprocess import check_call
from distutils.command.build_py import build_py as _build_py
import sys, os.path
import re

from setuptools import setup, Extension, find_packages
from setuptools.command.build_ext import build_ext
from distutils.version import LooseVersion
import subprocess
import platform
import codecs
import platform
<<<<<<< HEAD
import shutil

=======
import sys
>>>>>>> 9fbd4281

use_clang = False

here = os.path.abspath(os.path.dirname(__file__))

def read(*parts):
    with codecs.open(os.path.join(here, *parts), 'r') as fp:
        return fp.read()


def find_version(*file_paths):
    version_file = read(*file_paths)
    version_match = re.search(r"^__version__ = ['\"]([^'\"]*)['\"]",
                              version_file, re.M)
    if version_match:
        return version_match.group(1)
    raise RuntimeError("Unable to find version string.")


class CMakeExtension(Extension):
    def __init__(self, name, sourcedir=''):
        Extension.__init__(self, name, sources=[])
        self.sourcedir = os.path.abspath(sourcedir)


class CMakeBuild(build_ext):
    def run(self):
        try:
            out = subprocess.check_output(['cmake', '--version'])
        except OSError:
            raise RuntimeError("CMake must be installed to build the following extensions: " +
                               ", ".join(e.name for e in self.extensions))

        if platform.system() == "Windows":
            cmake_version = LooseVersion(re.search(r'version\s*([\d.]+)', out.decode()).group(1))
            if cmake_version < '3.1.0':
                raise RuntimeError("CMake >= 3.1.0 is required on Windows")

        for ext in self.extensions:
            self.build_extension(ext)

        if platform.system() == "Windows":
            mesh_renderer_dir = os.path.join(here, 'gibson2', 'render', 'mesh_renderer')
            release_dir = os.path.join(mesh_renderer_dir, 'Release')
            for f in os.listdir(release_dir):
                shutil.copy(os.path.join(release_dir, f), mesh_renderer_dir)

            shutil.rmtree(release_dir)
            vr_dll = os.path.join(here, 'gibson2', 'render', 'openvr', 'bin', 'win64', 'openvr_api.dll')
            sr_ani_dir = os.path.join(here, 'gibson2', 'render', 'sranipal', 'bin')
            shutil.copy(vr_dll, mesh_renderer_dir)

            for f in os.listdir(sr_ani_dir):
                if f.endswith('dll'):
                    shutil.copy(os.path.join(sr_ani_dir, f), mesh_renderer_dir)

    def build_extension(self, ext):
        extdir = os.path.abspath(os.path.dirname(self.get_ext_fullpath(ext.name)))
        cmake_args = [
            '-DCMAKE_LIBRARY_OUTPUT_DIRECTORY=' +
            os.path.join(extdir, 'gibson2', 'render', 'mesh_renderer'),
            '-DCMAKE_RUNTIME_OUTPUT_DIRECTORY=' +
            os.path.join(extdir, 'gibson2', 'render', 'mesh_renderer', 'build'),
            '-DPYTHON_EXECUTABLE=' + sys.executable
        ]

        if use_clang:
            cmake_args += [
                '-DCMAKE_C_COMPILER=/usr/bin/clang', '-DCMAKE_CXX_COMPILER=/usr/bin/clang++'
            ]

        if platform.system() == 'Darwin':
            cmake_args += ['-DMAC_PLATFORM=TRUE']
        else:
            cmake_args += ['-DMAC_PLATFORM=FALSE']

        cfg = 'Debug' if self.debug else 'Release'
        build_args = ['--config', cfg]

        if platform.system() == "Windows":
            cmake_args += ['-DCMAKE_LIBRARY_OUTPUT_DIRECTORY{}={}'.format(cfg.upper(), extdir)]
            if sys.maxsize > 2**32:
                cmake_args += ['-A', 'x64']
            build_args += ['--', '/m']
        else:
            cmake_args += ['-DCMAKE_BUILD_TYPE=' + cfg]
            build_args += ['--', '-j2']

        env = os.environ.copy()
        env['CXXFLAGS'] = '{} -DVERSION_INFO=\\"{}\\"'.format(env.get('CXXFLAGS', ''),
                                                              self.distribution.get_version())
        if not os.path.exists(self.build_temp):
            os.makedirs(self.build_temp)
        subprocess.check_call(['cmake', ext.sourcedir] + cmake_args, cwd=self.build_temp, env=env)
        subprocess.check_call(['cmake', '--build', '.'] + build_args, cwd=self.build_temp)


<<<<<<< HEAD
with open("README.md", "r", encoding="utf-8") as fh:
    long_description = fh.read()
=======
'''
class PostInstallCommand(install):
        """Post-installation for installation mode."""
        def run(self):
                print('post installation')
                check_call("bash realenv/envs/build.sh".split())
                install.run(self)
'''
if sys.version_info.major == 3:
    with open("README.md", "r", encoding="utf-8") as fh:
        long_description = fh.read()
else:
    # for python2
    with open("README.md", "r") as fh:
        long_description = fh.read()
>>>>>>> 9fbd4281

setup(
    name='gibson2',
    version='1.0.1',
    author='Stanford University',
    long_description_content_type="text/markdown",
    long_description=long_description,
    url='https://github.com/StanfordVL/iGibson',
    zip_safe=False,
    packages=find_packages(),
    install_requires=[
            'gym>=0.12',
            'numpy>=1.16.0',
            'scipy>=1.2.1',
            'pybullet>=2.6.4',
            'transforms3d>=0.3.1',
            'opencv-python>=3.4.8',
            'Pillow>=5.4.0',
            'networkx>=2.0',
            'PyYAML',
            'tqdm',
            'matplotlib',
            'cloudpickle',
            'aenum',
            'GPUtil',
            'ipython',
            'pytest',
            'future',
            'trimesh',
            'sphinx_markdown_tables',
            'sphinx>=1.8.0',
            'recommonmark',
            'sphinx_rtd_theme'
    ],
    ext_modules=[CMakeExtension('MeshRendererContext', sourcedir='gibson2/render')],
    cmdclass=dict(build_ext=CMakeBuild),
    tests_require=[],
    package_data={'': [
    'gibson2/global_config.yaml',
    'gibson2/render/mesh_renderer/shaders/*'
    ]},
    include_package_data=True,
)   #yapf: disable<|MERGE_RESOLUTION|>--- conflicted
+++ resolved
@@ -13,12 +13,8 @@
 import platform
 import codecs
 import platform
-<<<<<<< HEAD
 import shutil
-
-=======
 import sys
->>>>>>> 9fbd4281
 
 use_clang = False
 
@@ -116,10 +112,6 @@
         subprocess.check_call(['cmake', '--build', '.'] + build_args, cwd=self.build_temp)
 
 
-<<<<<<< HEAD
-with open("README.md", "r", encoding="utf-8") as fh:
-    long_description = fh.read()
-=======
 '''
 class PostInstallCommand(install):
         """Post-installation for installation mode."""
@@ -135,7 +127,6 @@
     # for python2
     with open("README.md", "r") as fh:
         long_description = fh.read()
->>>>>>> 9fbd4281
 
 setup(
     name='gibson2',
