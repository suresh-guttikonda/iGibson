from gibson2.core.physics.scene import StadiumScene
from gibson2.core.render.mesh_renderer.mesh_renderer_cpu import *
from gibson2.core.physics.interactive_objects import *
from gibson2.core.render.viewer import Viewer
from gibson2 import assets


class Simulator:
<<<<<<< HEAD
    def __init__(self, gravity=9.8, timestep=1 / 240.0, use_fisheye=False, mode='gui'):
=======
    def __init__(self, gravity=9.8, timestep=1 / 240.0, mode='gui', resolution=256, device_idx=0):
>>>>>>> 13716b31

        # physics simulator
        self.gravity = gravity
        self.timestep = timestep
        self.mode = mode
        if self.mode == 'gui':
            self.cid = p.connect(p.GUI)
        else:
            self.cid = p.connect(p.DIRECT)
        p.setTimeStep(self.timestep)
        p.setGravity(0, 0, -self.gravity)

        # renderer
<<<<<<< HEAD
        self.renderer = MeshRenderer(width=256, height=256, use_fisheye=use_fisheye)
=======
        self.renderer = MeshRenderer(width=resolution, height=resolution, device_idx=device_idx)
>>>>>>> 13716b31
        self.renderer.set_fov(90)
        self.visual_objects = {}

        if self.mode == 'gui':
            self.add_viewer()

        self.robots = []
        self.scene = None
        self.objects = []

    def set_timestep(self, timestep):
        self.timestep = timestep
        p.setTimeStep(self.timestep)

    def add_viewer(self):
        self.viewer = Viewer()
        self.viewer.renderer = self.renderer

    def import_scene(self, scene):
        new_objects = scene.load()
        for item in new_objects:
            self.objects.append(item)
        for new_object in new_objects:
            for shape in p.getVisualShapeData(new_object):
                id, _, type, _, filename = shape[:5]
                if type == p.GEOM_MESH:
                    filename = filename.decode('utf-8')
                    if not filename in self.visual_objects.keys():
                        self.renderer.load_object(filename)
                        self.visual_objects[filename] = len(self.renderer.visual_objects) - 1
                        self.renderer.add_instance(len(self.renderer.visual_objects) - 1, new_object)
                    else:
                        self.renderer.add_instance(self.visual_objects[filename], new_object)

        self.scene = scene

    def import_object(self, object):
        new_object = object.load()
        self.objects.append(new_object)
        for shape in p.getVisualShapeData(new_object):
            id, link_id, type, dimensions, filename, rel_pos, rel_orn, color = shape[:8]
            if type == p.GEOM_MESH:
                filename = filename.decode('utf-8')
                print(filename, self.visual_objects)
                if not filename in self.visual_objects.keys():
                    self.renderer.load_object(filename)
                    self.visual_objects[filename] = len(self.renderer.visual_objects) - 1
                    self.renderer.add_instance(len(self.renderer.visual_objects) - 1,
                                               pybullet_uuid=new_object,
                                               dynamic=True)
                else:
                    self.renderer.add_instance(self.visual_objects[filename],
                                               pybullet_uuid=new_object,
                                               dynamic=True)
            elif type == p.GEOM_SPHERE:
                filename = os.path.join(os.path.dirname(assets.__file__), 'models/mjcf_primitives/sphere8.obj')
                self.renderer.load_object(filename, input_kd=color[:3],
                                          scale=[dimensions[0] / 0.5, dimensions[0] / 0.5, dimensions[0] / 0.5])
                self.renderer.add_instance(len(self.renderer.visual_objects) - 1,
                                           pybullet_uuid=new_object,
                                           dynamic=True)

    def import_robot(self, robot):
        ids = robot.load()
        visual_objects = []
        link_ids = []
        poses_rot = []
        poses_trans = []
        self.robots.append(robot)

        for shape in p.getVisualShapeData(ids[0]):
            id, link_id, type, dimensions, filename, rel_pos, rel_orn, color = shape[:8]
            print(type)
            if type == p.GEOM_MESH:
                filename = filename.decode('utf-8')
                if not filename in self.visual_objects.keys():
                    print(filename, rel_pos, rel_orn, color, dimensions)
                    self.renderer.load_object(filename, transform_orn=rel_orn, transform_pos=rel_pos,
                                              input_kd=color[:3], scale=np.array(dimensions))
                    visual_objects.append(len(self.renderer.visual_objects) - 1)
                    self.visual_objects[filename] = len(self.renderer.visual_objects) - 1
                else:
                    visual_objects.append(self.visual_objects[filename])
                link_ids.append(link_id)
            elif type == p.GEOM_SPHERE:
                filename = os.path.join(os.path.dirname(assets.__file__), 'models/mjcf_primitives/sphere8.obj')
                print(filename, dimensions, rel_pos, rel_orn, color)
                self.renderer.load_object(filename, transform_orn=rel_orn, transform_pos=rel_pos, input_kd=color[:3],
                                          scale=[dimensions[0] / 0.5, dimensions[0] / 0.5, dimensions[0] / 0.5])
                visual_objects.append(len(self.renderer.visual_objects) - 1)
                link_ids.append(link_id)
            elif type == p.GEOM_CAPSULE or type == p.GEOM_CYLINDER:
                filename = os.path.join(os.path.dirname(assets.__file__), 'models/mjcf_primitives/cube.obj')
                print(filename, dimensions, rel_pos, rel_orn, color)
                self.renderer.load_object(filename, transform_orn=rel_orn, transform_pos=rel_pos, input_kd=color[:3],
                                          scale=[dimensions[1] / 0.5, dimensions[1] / 0.5, dimensions[0]])
                visual_objects.append(len(self.renderer.visual_objects) - 1)
                link_ids.append(link_id)
            elif type == p.GEOM_BOX:
                filename = os.path.join(os.path.dirname(assets.__file__), 'models/mjcf_primitives/cube.obj')
                print(filename, dimensions, rel_pos, rel_orn, color)
                self.renderer.load_object(filename, transform_orn=rel_orn, transform_pos=rel_pos, input_kd=color[:3],
                                          scale=[dimensions[0], dimensions[1], dimensions[2]])
                visual_objects.append(len(self.renderer.visual_objects) - 1)
                link_ids.append(link_id)

            if link_id == -1:
                pos, orn = p.getBasePositionAndOrientation(id)
            else:
                _, _, _, _, pos, orn = p.getLinkState(id, link_id)
            poses_rot.append(np.ascontiguousarray(quat2rotmat([orn[-1], orn[0], orn[1], orn[2]])))
            poses_trans.append(np.ascontiguousarray(xyz2mat(pos)))

        self.renderer.add_robot(object_ids=visual_objects, link_ids=link_ids, pybullet_uuid=ids[0], poses_rot=poses_rot,
                                poses_trans=poses_trans, dynamic=True, robot=robot)
        return ids

    def import_interactive_object(self, obj):
        ids = obj.load()
        visual_objects = []
        link_ids = []
        poses_rot = []
        poses_trans = []

        for shape in p.getVisualShapeData(ids):
            id, link_id, type, dimensions, filename, rel_pos, rel_orn, color = shape[:8]
            print(type)
            if type == p.GEOM_MESH:
                filename = filename.decode('utf-8')
                if not filename in self.visual_objects.keys():
                    print(filename, rel_pos, rel_orn, color, dimensions)
                    self.renderer.load_object(filename, transform_orn=rel_orn, transform_pos=rel_pos,
                                              input_kd=color[:3], scale=np.array(dimensions))
                    visual_objects.append(len(self.renderer.visual_objects) - 1)
                    self.visual_objects[filename] = len(self.renderer.visual_objects) - 1
                else:
                    visual_objects.append(self.visual_objects[filename])
                link_ids.append(link_id)
            elif type == p.GEOM_SPHERE:
                filename = os.path.join(os.path.dirname(assets.__file__), 'models/mjcf_primitives/sphere8.obj')
                print(filename, dimensions, rel_pos, rel_orn, color)
                self.renderer.load_object(filename, transform_orn=rel_orn, transform_pos=rel_pos, input_kd=color[:3],
                                          scale=[dimensions[0] / 0.5, dimensions[0] / 0.5, dimensions[0] / 0.5])
                visual_objects.append(len(self.renderer.visual_objects) - 1)
                # self.visual_objects[filename] = len(self.renderer.visual_objects) - 1
                link_ids.append(link_id)
            elif type == p.GEOM_CAPSULE or type == p.GEOM_CYLINDER:
                filename = os.path.join(os.path.dirname(assets.__file__), 'models/mjcf_primitives/cube.obj')
                print(filename, dimensions, rel_pos, rel_orn, color)
                self.renderer.load_object(filename, transform_orn=rel_orn, transform_pos=rel_pos, input_kd=color[:3],
                                          scale=[dimensions[1] / 0.5, dimensions[1] / 0.5, dimensions[0]])
                visual_objects.append(len(self.renderer.visual_objects) - 1)
                link_ids.append(link_id)
            elif type == p.GEOM_BOX:
                filename = os.path.join(os.path.dirname(assets.__file__), 'models/mjcf_primitives/cube.obj')
                print(filename, dimensions, rel_pos, rel_orn, color)
                self.renderer.load_object(filename, transform_orn=rel_orn, transform_pos=rel_pos, input_kd=color[:3],
                                          scale=[dimensions[0], dimensions[1], dimensions[2]])
                visual_objects.append(len(self.renderer.visual_objects) - 1)
                link_ids.append(link_id)

            if link_id == -1:
                pos, orn = p.getBasePositionAndOrientation(id)
            else:
                _, _, _, _, pos, orn = p.getLinkState(id, link_id)
            poses_rot.append(np.ascontiguousarray(quat2rotmat([orn[-1], orn[0], orn[1], orn[2]])))
            poses_trans.append(np.ascontiguousarray(xyz2mat(pos)))

        self.renderer.add_instance_group(object_ids=visual_objects,
                                         link_ids=link_ids,
                                         pybullet_uuid=ids,
                                         poses_rot=poses_rot,
                                         poses_trans=poses_trans, dynamic=True, robot=None)
        return ids

    def step(self):
        p.stepSimulation()
        for instance in self.renderer.instances:
            if instance.dynamic:
                self.update_position(instance)
        if self.mode == 'gui' and not self.viewer is None:
            self.viewer.update()

    @staticmethod
    def update_position(instance):
        if isinstance(instance, Instance):
            pos, orn = p.getBasePositionAndOrientation(instance.pybullet_uuid)
            instance.set_position(pos)
            instance.set_rotation([orn[-1], orn[0], orn[1], orn[2]])
        elif isinstance(instance, InstanceGroup):
            poses_rot = []
            poses_trans = []

            for link_id in instance.link_ids:
                if link_id == -1:
                    pos, orn = p.getBasePositionAndOrientation(instance.pybullet_uuid)
                else:
                    _, _, _, _, pos, orn = p.getLinkState(instance.pybullet_uuid, link_id)
                poses_rot.append(np.ascontiguousarray(quat2rotmat([orn[-1], orn[0], orn[1], orn[2]])))
                poses_trans.append(np.ascontiguousarray(xyz2mat(pos)))
                # print(instance.pybullet_uuid, link_id, pos, orn)

            instance.poses_rot = poses_rot
            instance.poses_trans = poses_trans

    def isconnected(self):
        return p.getConnectionInfo(self.cid)['isConnected']

    def disconnect(self):
        if self.isconnected():
            p.disconnect(self.cid)
        self.renderer.release()


if __name__ == '__main__':
    s = Simulator()
    scene = StadiumScene()
    s.import_scene(scene)
    obj = YCBObject('006_mustard_bottle')

    for i in range(10):
        s.import_object(obj)

    obj = YCBObject('002_master_chef_can')
    for i in range(10):
        s.import_object(obj)

    while s.isconnected():
        s.step()<|MERGE_RESOLUTION|>--- conflicted
+++ resolved
@@ -6,11 +6,7 @@
 
 
 class Simulator:
-<<<<<<< HEAD
-    def __init__(self, gravity=9.8, timestep=1 / 240.0, use_fisheye=False, mode='gui'):
-=======
-    def __init__(self, gravity=9.8, timestep=1 / 240.0, mode='gui', resolution=256, device_idx=0):
->>>>>>> 13716b31
+    def __init__(self, gravity=9.8, timestep=1 / 240.0, mode='gui', use_fisheye=False, resolution=256, device_idx=0):
 
         # physics simulator
         self.gravity = gravity
@@ -24,11 +20,7 @@
         p.setGravity(0, 0, -self.gravity)
 
         # renderer
-<<<<<<< HEAD
-        self.renderer = MeshRenderer(width=256, height=256, use_fisheye=use_fisheye)
-=======
-        self.renderer = MeshRenderer(width=resolution, height=resolution, device_idx=device_idx)
->>>>>>> 13716b31
+        self.renderer = MeshRenderer(width=resolution, height=resolution, device_idx=device_idx, use_fisheye=use_fisheye)
         self.renderer.set_fov(90)
         self.visual_objects = {}
 
