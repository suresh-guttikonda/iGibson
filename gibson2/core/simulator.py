from gibson2.core.physics.scene import StadiumScene
from gibson2.core.render.mesh_renderer.mesh_renderer_cpu import MeshRenderer, InstanceGroup, Instance, quat2rotmat, xyz2mat_opengl
from gibson2.core.render.mesh_renderer.mesh_renderer_tensor import MeshRendererG2G
from gibson2.core.physics.interactive_objects import InteractiveObj, YCBObject, RBOObject, Pedestrian, ShapeNetObject, BoxShape
from gibson2.core.render.viewer import Viewer
import pybullet as p
import gibson2
import os
import numpy as np
import platform
import logging
        

class Simulator:
    def __init__(self,
                 gravity=9.8,
                 timestep=1 / 240.0,
                 use_fisheye=False,
                 mode='gui',
                 enable_shadow=False,
                 image_width=128,
                 image_height=128,
                 vertical_fov=90,
                 device_idx=0,
                 render_to_tensor=False):
        """
        Simulator class is a wrapper of physics simulator (pybullet) and MeshRenderer, it loads objects into
        both pybullet and also MeshRenderer and syncs the pose of objects and robot parts.

        :param gravity: gravity on z direction.
        :param timestep: timestep of physical simulation
        :param use_fisheye: use fisheye
        :param mode: choose mode from gui, headless, iggui (only open iGibson UI), or pbgui(only open pybullet UI)
        :param image_width: width of the camera image
        :param image_height: height of the camera image
        :param vertical_fov: vertical field of view of the camera image in degrees
        :param device_idx: GPU device index to run rendering on
        :param render_to_tensor: Render to GPU tensors
        """
        # physics simulator
        self.gravity = gravity
        self.timestep = timestep
        self.mode = mode
        
        plt = platform.system()
        if plt == 'Darwin' and self.mode == 'gui':
            self.mode = 'iggui' # for mac os disable pybullet rendering
            logging.warn('Rendering both iggui and pbgui is not supported on mac, choose either pbgui or '
                      'iggui. Default to iggui.')
        
        self.use_pb_renderer = False
        self.use_ig_renderer = False
        
        if self.mode in ['gui', 'iggui']:
            self.use_ig_renderer = True
     
        if self.mode in ['gui', 'pbgui']:
            self.use_pb_renderer = True
                   
        # renderer
        self.image_width = image_width
        self.image_height = image_height
        self.vertical_fov = vertical_fov
        self.device_idx = device_idx
        self.use_fisheye = use_fisheye
        self.render_to_tensor = render_to_tensor
<<<<<<< HEAD
=======
        self.auto_sync = auto_sync
        self.enable_shadow = enable_shadow
>>>>>>> d25b56ca
        self.load()

    def set_timestep(self, timestep):
        """
        :param timestep: set timestep after the initialization of Simulator
        """
        self.timestep = timestep
        p.setTimeStep(self.timestep)

    def add_viewer(self):
        """
        Attach a debugging viewer to the renderer. This will make the step much slower so should be avoided when
        training agents
        """
        self.viewer = Viewer()
        self.viewer.renderer = self.renderer

    def reload(self):
        """
        Destroy the MeshRenderer and physics simulator and start again.
        """
        self.disconnect()
        self.load()

    def load(self):

        """
        Set up MeshRenderer and physics simulation client. Initialize the list of objects.
        """
        if self.render_to_tensor:
            self.renderer = MeshRendererG2G(width=self.image_width,
                                            height=self.image_height,
                                            vertical_fov=self.vertical_fov,
                                            device_idx=self.device_idx,
                                            use_fisheye=self.use_fisheye,
                                            enable_shadow=self.enable_shadow)
        else:
            self.renderer = MeshRenderer(width=self.image_width,
                                         height=self.image_height,
                                         vertical_fov=self.vertical_fov,
                                         device_idx=self.device_idx,
                                         use_fisheye=self.use_fisheye,
                                         enable_shadow=self.enable_shadow)

        print("******************PyBullet Logging Information:")
        if self.use_pb_renderer:
            self.cid = p.connect(p.GUI)
        else:
            self.cid = p.connect(p.DIRECT)
        p.setTimeStep(self.timestep)
        p.setGravity(0, 0, -self.gravity)
        p.setPhysicsEngineParameter(enableFileCaching=0)
        print("PyBullet Logging Information******************")

        if self.use_ig_renderer and not self.render_to_tensor:
            self.add_viewer()

        self.visual_objects = {}
        self.robots = []
        self.scene = None
        self.objects = []

    def load_without_pybullet_vis(load_func):
        def wrapped_load_func(*args, **kwargs):
            p.configureDebugVisualizer(p.COV_ENABLE_RENDERING, False)
            res = load_func(*args, **kwargs)
            p.configureDebugVisualizer(p.COV_ENABLE_RENDERING, True)
            return res
        return wrapped_load_func

    @load_without_pybullet_vis
    def import_scene(self, scene, texture_scale=1.0, load_texture=True, class_id=0):
        """
        Import a scene. A scene could be a synthetic one or a realistic Gibson Environment.

        :param scene: Scene object
        :param texture_scale: Option to scale down the texture for rendering
        :param load_texture: If you don't need rgb output, texture loading could be skipped to make rendering faster
        :param class_id: Class id for rendering semantic segmentation
        """

        new_objects = scene.load()
        for item in new_objects:
            self.objects.append(item)
        for new_object in new_objects:
            for shape in p.getVisualShapeData(new_object):
                id, link_id, type, dimensions, filename, rel_pos, rel_orn, color = shape[:8]
                if type == p.GEOM_MESH:
                    filename = filename.decode('utf-8')
                    if not filename in self.visual_objects.keys():
                        self.renderer.load_object(filename,
                                                  texture_scale=texture_scale,
                                                  load_texture=load_texture)
                        self.visual_objects[filename] = len(self.renderer.visual_objects) - 1
                        self.renderer.add_instance(len(self.renderer.visual_objects) - 1,
                                                   pybullet_uuid=new_object,
                                                   class_id=class_id)

                    else:
                        self.renderer.add_instance(self.visual_objects[filename],
                                                   pybullet_uuid=new_object,
                                                   class_id=class_id)
                elif type == p.GEOM_PLANE:
                    pass
                    # By default, we add an additional floor surface to "smooth out" that of the original mesh.
                    # Normally you don't need to render this additionally added floor surface.
                    # However, if you do want to render it for some reason, you can uncomment the block below.

                    # filename = os.path.join(gibson2.assets_path, 'models/mjcf_primitives/cube.obj')
                    # self.renderer.load_object(filename,
                    #                           transform_orn=rel_orn,
                    #                           transform_pos=rel_pos,
                    #                           input_kd=color[:3],
                    #                           scale=[100, 100, 0.01])
                    # self.renderer.add_instance(len(self.renderer.visual_objects) - 1,
                    #                            pybullet_uuid=new_object,
                    #                            class_id=class_id)

        self.scene = scene
        return new_objects

    @load_without_pybullet_vis
    def import_object(self, object, class_id=0):
        """
        :param object: Object to load
        :param class_id: Class id for rendering semantic segmentation
        """
        new_object = object.load()
        isSoft = False
        if object.__class__.__name__ == 'SoftObject':
            isSoft = True
        self.objects.append(new_object)
        for shape in p.getVisualShapeData(new_object):
            id, link_id, type, dimensions, filename, rel_pos, rel_orn, color = shape[:8]
            if type == p.GEOM_MESH:
                filename = filename.decode('utf-8')
                print(filename, self.visual_objects)
                if not filename in self.visual_objects.keys():
                    self.renderer.load_object(filename)
                    self.visual_objects[filename] = len(self.renderer.visual_objects) - 1
                    self.renderer.add_instance(len(self.renderer.visual_objects) - 1,
                                               pybullet_uuid=new_object,
                                               class_id=class_id,
                                               dynamic=True,
                                               softbody=isSoft)
                else:
                    self.renderer.add_instance(self.visual_objects[filename],
                                               pybullet_uuid=new_object,
                                               class_id=class_id,
                                               dynamic=True,
                                               softbody=isSoft)
            elif type == p.GEOM_SPHERE:
                filename = os.path.join(gibson2.assets_path, 'models/mjcf_primitives/sphere8.obj')
                self.renderer.load_object(
                    filename,
                    input_kd=color[:3],
                    scale=[dimensions[0] / 0.5, dimensions[0] / 0.5, dimensions[0] / 0.5])
                self.renderer.add_instance(len(self.renderer.visual_objects) - 1,
                                           pybullet_uuid=new_object,
                                           class_id=class_id,
                                           dynamic=True)
            elif type == p.GEOM_CAPSULE or type == p.GEOM_CYLINDER:
                filename = os.path.join(gibson2.assets_path, 'models/mjcf_primitives/cube.obj')
                self.renderer.load_object(
                    filename,
                    transform_orn=rel_orn,
                    transform_pos=rel_pos,
                    input_kd=color[:3],
                    scale=[dimensions[1] / 0.5, dimensions[1] / 0.5, dimensions[0]])
                self.renderer.add_instance(len(self.renderer.visual_objects) - 1,
                                           pybullet_uuid=new_object,
                                           class_id=class_id,
                                           dynamic=True)
            elif type == p.GEOM_BOX:
                filename = os.path.join(gibson2.assets_path, 'models/mjcf_primitives/cube.obj')
                self.renderer.load_object(filename,
                                          transform_orn=rel_orn,
                                          transform_pos=rel_pos,
                                          input_kd=color[:3],
                                          scale=[dimensions[0], dimensions[1], dimensions[2]])
                self.renderer.add_instance(len(self.renderer.visual_objects) - 1,
                                           pybullet_uuid=new_object,
                                           class_id=class_id,
                                           dynamic=True)

        return new_object

    @load_without_pybullet_vis
    def import_robot(self, robot, class_id=0):
        """
        Import a robot into Simulator

        :param robot: Robot
        :param class_id: Class id for rendering semantic segmentation
        :return: id for robot in pybullet
        """

        ids = robot.load()
        visual_objects = []
        link_ids = []
        poses_rot = []
        poses_trans = []
        self.robots.append(robot)

        for shape in p.getVisualShapeData(ids[0]):
            id, link_id, type, dimensions, filename, rel_pos, rel_orn, color = shape[:8]
            if type == p.GEOM_MESH:
                filename = filename.decode('utf-8')
                if not filename in self.visual_objects.keys():
                    print(filename, rel_pos, rel_orn, color, dimensions)
                    self.renderer.load_object(filename,
                                              transform_orn=rel_orn,
                                              transform_pos=rel_pos,
                                              input_kd=color[:3],
                                              scale=np.array(dimensions))

                    visual_objects.append(len(self.renderer.visual_objects) - 1)
                    self.visual_objects[filename] = len(self.renderer.visual_objects) - 1
                else:
                    visual_objects.append(self.visual_objects[filename])
                link_ids.append(link_id)
            elif type == p.GEOM_SPHERE:
                filename = os.path.join(gibson2.assets_path, 'models/mjcf_primitives/sphere8.obj')
                print(filename, dimensions, rel_pos, rel_orn, color)
                self.renderer.load_object(
                    filename,
                    transform_orn=rel_orn,
                    transform_pos=rel_pos,
                    input_kd=color[:3],
                    scale=[dimensions[0] / 0.5, dimensions[0] / 0.5, dimensions[0] / 0.5])
                visual_objects.append(len(self.renderer.visual_objects) - 1)
                link_ids.append(link_id)
            elif type == p.GEOM_CAPSULE or type == p.GEOM_CYLINDER:
                filename = os.path.join(gibson2.assets_path, 'models/mjcf_primitives/cube.obj')
                print(filename, dimensions, rel_pos, rel_orn, color)
                self.renderer.load_object(
                    filename,
                    transform_orn=rel_orn,
                    transform_pos=rel_pos,
                    input_kd=color[:3],
                    scale=[dimensions[1] / 0.5, dimensions[1] / 0.5, dimensions[0]])
                visual_objects.append(len(self.renderer.visual_objects) - 1)
                link_ids.append(link_id)
            elif type == p.GEOM_BOX:
                filename = os.path.join(gibson2.assets_path, 'models/mjcf_primitives/cube.obj')
                print(filename, dimensions, rel_pos, rel_orn, color)
                self.renderer.load_object(filename,
                                          transform_orn=rel_orn,
                                          transform_pos=rel_pos,
                                          input_kd=color[:3],
                                          scale=[dimensions[0], dimensions[1], dimensions[2]])
                visual_objects.append(len(self.renderer.visual_objects) - 1)
                link_ids.append(link_id)
            if link_id == -1:
                pos, orn = p.getBasePositionAndOrientation(id)
            else:
                _, _, _, _, pos, orn = p.getLinkState(id, link_id)
            poses_rot.append(np.ascontiguousarray(quat2rotmat([orn[-1], orn[0], orn[1], orn[2]])))
            poses_trans.append(np.ascontiguousarray(xyz2mat_opengl(pos)))

        self.renderer.add_robot(object_ids=visual_objects,
                                link_ids=link_ids,
                                pybullet_uuid=ids[0],
                                class_id=class_id,
                                poses_rot=poses_rot,
                                poses_trans=poses_trans,
                                dynamic=True,
                                robot=robot)

        return ids

    @load_without_pybullet_vis
    def import_interactive_object(self, obj, class_id=0):
        """
        Import articulated objects into simulator

        :param obj:
        :param class_id: Class id for rendering semantic segmentation
        :return: pybulet id
        """
        ids = obj.load()
        visual_objects = []
        link_ids = []
        poses_rot = []
        poses_trans = []

        for shape in p.getVisualShapeData(ids):
            id, link_id, type, dimensions, filename, rel_pos, rel_orn, color = shape[:8]
            if type == p.GEOM_MESH:
                filename = filename.decode('utf-8')
                if not filename in self.visual_objects.keys():
                    print(filename, rel_pos, rel_orn, color, dimensions)
                    self.renderer.load_object(filename,
                                              transform_orn=rel_orn,
                                              transform_pos=rel_pos,
                                              input_kd=color[:3],
                                              scale=np.array(dimensions))

                    visual_objects.append(len(self.renderer.visual_objects) - 1)
                    self.visual_objects[filename] = len(self.renderer.visual_objects) - 1
                else:
                    visual_objects.append(self.visual_objects[filename])
                link_ids.append(link_id)
            elif type == p.GEOM_SPHERE:
                filename = os.path.join(gibson2.assets_path, 'models/mjcf_primitives/sphere8.obj')
                print(filename, dimensions, rel_pos, rel_orn, color)
                self.renderer.load_object(
                    filename,
                    transform_orn=rel_orn,
                    transform_pos=rel_pos,
                    input_kd=color[:3],
                    scale=[dimensions[0] / 0.5, dimensions[0] / 0.5, dimensions[0] / 0.5])
                visual_objects.append(len(self.renderer.visual_objects) - 1)
                # self.visual_objects[filename] = len(self.renderer.visual_objects) - 1
                link_ids.append(link_id)
            elif type == p.GEOM_CAPSULE or type == p.GEOM_CYLINDER:
                filename = os.path.join(gibson2.assets_path, 'models/mjcf_primitives/cube.obj')
                print(filename, dimensions, rel_pos, rel_orn, color)
                self.renderer.load_object(
                    filename,
                    transform_orn=rel_orn,
                    transform_pos=rel_pos,
                    input_kd=color[:3],
                    scale=[dimensions[1] / 0.5, dimensions[1] / 0.5, dimensions[0]])
                visual_objects.append(len(self.renderer.visual_objects) - 1)
                link_ids.append(link_id)
            elif type == p.GEOM_BOX:
                filename = os.path.join(gibson2.assets_path, 'models/mjcf_primitives/cube.obj')
                print(filename, dimensions, rel_pos, rel_orn, color)
                self.renderer.load_object(filename,
                                          transform_orn=rel_orn,
                                          transform_pos=rel_pos,
                                          input_kd=color[:3],
                                          scale=[dimensions[0], dimensions[1], dimensions[2]])
                visual_objects.append(len(self.renderer.visual_objects) - 1)
                link_ids.append(link_id)

            if link_id == -1:
                pos, orn = p.getBasePositionAndOrientation(id)
            else:
                _, _, _, _, pos, orn = p.getLinkState(id, link_id)
            poses_rot.append(np.ascontiguousarray(quat2rotmat([orn[-1], orn[0], orn[1], orn[2]])))
            poses_trans.append(np.ascontiguousarray(xyz2mat_opengl(pos)))

        self.renderer.add_instance_group(object_ids=visual_objects,
                                         link_ids=link_ids,
                                         pybullet_uuid=ids,
                                         class_id=class_id,
                                         poses_rot=poses_rot,
                                         poses_trans=poses_trans,
                                         dynamic=True,
                                         robot=None)

        return ids

    def step(self):
        """
        Step the simulation and update positions in renderer
        """

        p.stepSimulation()
        self.sync()

    def sync(self):
        """
        Update positions in renderer without stepping the simulation. Usually used in the reset() function
        """
        for instance in self.renderer.instances:
            if instance.dynamic:
                self.update_position(instance)
        if self.use_ig_renderer and self.viewer is not None:
            self.viewer.update()

    @staticmethod
    def update_position(instance):
        """
        Update position for an object or a robot in renderer.

        :param instance: Instance in the renderer
        """
        if isinstance(instance, Instance):
            pos, orn = p.getBasePositionAndOrientation(instance.pybullet_uuid)
            instance.set_position(pos)
            instance.set_rotation([orn[-1], orn[0], orn[1], orn[2]])
        elif isinstance(instance, InstanceGroup):
            poses_rot = []
            poses_trans = []

            for link_id in instance.link_ids:
                if link_id == -1:
                    pos, orn = p.getBasePositionAndOrientation(instance.pybullet_uuid)
                else:
                    _, _, _, _, pos, orn = p.getLinkState(instance.pybullet_uuid, link_id)
                poses_rot.append(
                    np.ascontiguousarray(quat2rotmat([orn[-1], orn[0], orn[1], orn[2]])))
                poses_trans.append(np.ascontiguousarray(xyz2mat_opengl(pos)))

            instance.poses_rot = poses_rot
            instance.poses_trans = poses_trans

    def isconnected(self):
        """
        :return: pybullet is alive
        """
        return p.getConnectionInfo(self.cid)['isConnected']

    def disconnect(self):
        """
        clean up the simulator
        """
        if self.isconnected():
            print("******************PyBullet Logging Information:")
            p.resetSimulation(physicsClientId=self.cid)
            p.disconnect(self.cid)
            print("PyBullet Logging Information******************")
        self.renderer.release()<|MERGE_RESOLUTION|>--- conflicted
+++ resolved
@@ -64,11 +64,8 @@
         self.device_idx = device_idx
         self.use_fisheye = use_fisheye
         self.render_to_tensor = render_to_tensor
-<<<<<<< HEAD
-=======
         self.auto_sync = auto_sync
         self.enable_shadow = enable_shadow
->>>>>>> d25b56ca
         self.load()
 
     def set_timestep(self, timestep):
