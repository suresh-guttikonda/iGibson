import json
import logging
import os

import gibson2
import numpy as np
import xml.etree.ElementTree as ET

from gibson2.objects.object_base import Object
import pybullet as p
import trimesh

from gibson2.utils.urdf_utils import save_urdfs_without_floating_joints, round_up
from gibson2.utils.utils import quatXYZWFromRotMat, rotate_vector_3d
from gibson2.render.mesh_renderer.mesh_renderer_cpu import RandomizedMaterial

from IPython import embed


class ArticulatedObject(Object):
    """
    Articulated objects are defined in URDF files. They are passive (no motors)
    """

    def __init__(self, filename, scale=1):
        super(ArticulatedObject, self).__init__()
        self.filename = filename
        self.scale = scale

    def _load(self):
        body_id = p.loadURDF(self.filename, globalScaling=self.scale,
                             flags=p.URDF_USE_MATERIAL_COLORS_FROM_MTL)
        self.mass = p.getDynamicsInfo(body_id, -1)[0]

        return body_id


class RBOObject(ArticulatedObject):
    def __init__(self, name, scale=1):
        filename = os.path.join(gibson2.assets_path, 'models', 'rbo', name, 'configuration',
                                '{}.urdf'.format(name))
        super(RBOObject, self).__init__(filename, scale)


class URDFObject(Object):
    """
    URDFObjects are instantiated from a URDF file. They can be composed of one or more links and joints. They should
    be passive. We use this class to parse our modified link tag for URDFs that embed objects into scenes
    """

    def __init__(self,
                 name,
                 category,
                 model="random",
                 model_path=None,
                 filename=None,
                 bounding_box=None,
                 scale=None,
                 avg_obj_dims=None,
                 joint_friction=10,
                 ):
        """

        :param name:
        :param category:
        :param model:

        :param filename:
        :param bounding_box:
        :param scale:
        """
        super(URDFObject, self).__init__()

        self.name = name
        self.category = category
        self.model = model

        # If we merge the fixed joints into single link to improve performance
        self.merge_fj = False

        # Friction for all prismatic and revolute joints
        self.joint_friction = joint_friction

        # These following fields have exactly the same length (i.e. the number
        # of sub URDFs in this object)
        # urdf_paths, string
        self.urdf_paths = []
        # object poses, 4 x 4 numpy array
        self.poses = []
        # pybullet body ids, int
        self.body_ids = []
        # whether this object is fixed or not, boolean
        self.is_fixed = []
        # mapping between visual objects and possible textures
        # multiple visual objects can share the same material
        # if some sub URDF does not have visual object or it is building,
        # it will have an empty dict
        # [
        #     {                                             # 1st sub URDF
        #         'visual_1.obj': randomized_material_1
        #         'visual_2.obj': randomized_material_1
        #     },
        #     {},                                            # 2nd sub URDF
        #     {                                              # 3rd sub URDF
        #         'visual_3.obj': randomized_material_2
        #     }
        # ]
        self.visual_mesh_to_material = []

        # a list of all materials used, RandomizedMaterial
        self.materials = []

        self.material_to_friction = None

        self.model_path = model_path

        logging.info("Category " + self.category)
        logging.info("Model " + self.model)

        self.filename = filename
        logging.info("Loading the following URDF template " + filename)
        self.object_tree = ET.parse(filename)  # Parse the URDF

        # Change the mesh filenames to include the entire path
        for mesh in self.object_tree.iter("mesh"):
            mesh.attrib['filename'] = self.model_path + \
                "/" + mesh.attrib['filename']

        # Apply the desired bounding box size / scale
        # First obtain the scaling factor
        if bounding_box is not None and scale is not None:
            logging.error(
                "You cannot define both scale and bounding box size when creating a URDF Objects")
            exit(-1)

        meta_json = os.path.join(self.model_path, 'misc/metadata.json')
        bbox_json = os.path.join(self.model_path, 'misc/bbox.json')
        if os.path.isfile(meta_json):
            with open(meta_json, 'r') as f:
                meta_data = json.load(f)
                bbox_size = np.array(meta_data['bbox_size'])
                base_link_offset = np.array(meta_data['base_link_offset'])
        elif os.path.isfile(bbox_json):
            with open(bbox_json, 'r') as bbox_file:
                bbox_data = json.load(bbox_file)
                bbox_max = np.array(bbox_data['max'])
                bbox_min = np.array(bbox_data['min'])
                bbox_size = bbox_max - bbox_min
                base_link_offset = (bbox_min + bbox_max) / 2.0
        else:
            assert category == 'building', 'missing object model size and base link offset data'
            bbox_size = None
            base_link_offset = np.zeros(3)

        if bbox_size is not None:
            if bounding_box is not None:
                # Obtain the scale as the ratio between the desired bounding box size
                # and the original bounding box size of the object at scale (1, 1, 1)
                scale = bounding_box / bbox_size
            else:
                if scale is None:
                    scale = np.ones(3)
                bounding_box = bbox_size * scale

        logging.info("Scale: " + np.array2string(scale))

        self.scale = scale
        self.bounding_box = bounding_box

        # We need to know where the base_link origin is wrt. the bounding box
        # center. That allows us to place the model correctly since the joint
        # transformations given in the scene urdf are wrt. the bounding box
        # center. We need to scale this offset as well.
        self.scaled_bbxc_in_blf = -self.scale * base_link_offset

        self.avg_obj_dims = avg_obj_dims

        self.scale_object()
        self.rename_urdf()

    def rename_urdf(self):
        # Change the links of the added object to adapt the to the given name
        for link_emb in self.object_tree.iter('link'):
            if link_emb.attrib['name'] == "base_link":
                # The base_link get renamed as the link tag indicates
                # Just change the name of the base link in the embedded urdf
                link_emb.attrib['name'] = self.name
            else:
                # The other links get also renamed to add the name of the link tag as prefix
                # This allows us to load several instances of the same object
                link_emb.attrib['name'] = self.name + \
                    "_" + link_emb.attrib['name']

        # Change the joints of the added object to adapt them to the given name
        for joint_emb in self.object_tree.iter('joint'):
            # We change the joint name
            joint_emb.attrib["name"] = self.name + \
                "_" + joint_emb.attrib["name"]
            # We change the child link names
            for child_emb in joint_emb.findall('child'):
                if child_emb.attrib['link'] == "base_link":
                    child_emb.attrib['link'] = self.name
                else:
                    child_emb.attrib['link'] = self.name + \
                        "_" + child_emb.attrib['link']
            # and the parent link names
            for parent_emb in joint_emb.findall('parent'):
                if parent_emb.attrib['link'] == "base_link":
                    parent_emb.attrib['link'] = self.name
                else:
                    parent_emb.attrib['link'] = self.name + \
                        "_" + parent_emb.attrib['link']

    def scale_object(self):
        # We need to scale 1) the meshes, 2) the position of meshes, 3) the position of joints, 4) the orientation
        # axis of joints. The problem is that those quantities are given wrt. its parent link frame, and this can be
        # rotated wrt. the frame the scale was given in Solution: parse the kin tree joint by joint, extract the
        # rotation, rotate the scale, apply rotated scale to 1, 2, 3, 4 in the child link frame

        # First, define the scale in each link reference frame
        # and apply it to the joint values
        scales_in_lf = {"base_link": self.scale}
        all_processed = False
        while not all_processed:
            all_processed = True
            for joint in self.object_tree.iter("joint"):
                parent_link_name = joint.find("parent").attrib["link"]
                child_link_name = joint.find("child").attrib["link"]
                if parent_link_name in scales_in_lf and child_link_name not in scales_in_lf:
                    scale_in_parent_lf = scales_in_lf[parent_link_name]
                    # The location of the joint frame is scaled using the scale in the parent frame
                    for origin in joint.iter("origin"):
                        current_origin_xyz = np.array(
                            [float(val) for val in origin.attrib["xyz"].split(" ")])
                        new_origin_xyz = np.multiply(
                            current_origin_xyz, scale_in_parent_lf)
                        new_origin_xyz = np.array(
                            [round_up(val, 10) for val in new_origin_xyz])
                        origin.attrib['xyz'] = ' '.join(
                            map(str, new_origin_xyz))

                    # scale the prismatic joint
                    if joint.attrib['type'] == 'prismatic':
                        limits = joint.findall('limit')
                        assert len(limits) == 1
                        limit = limits[0]
                        axes = joint.findall('axis')
                        assert len(axes) == 1
                        axis = axes[0]
                        axis_np = np.array([
                            float(elem) for elem in axis.attrib['xyz'].split()])
                        major_axis = np.argmax(np.abs(axis_np))
                        # assume the prismatic joint is roughly axis-aligned
                        limit.attrib['upper'] = str(
                            float(limit.attrib['upper']) *
                            scale_in_parent_lf[major_axis])
                        limit.attrib['lower'] = str(
                            float(limit.attrib['lower']) *
                            scale_in_parent_lf[major_axis])

                    # Get the rotation of the joint frame and apply it to the scale
                    if "rpy" in joint.keys():
                        joint_frame_rot = np.array(
                            [float(val) for val in joint.attrib['rpy'].split(" ")])
                        # Rotate the scale
                        scale_in_child_lf = rotate_vector_3d(
                            scale_in_parent_lf, *joint_frame_rot, cck=True)
                        scale_in_child_lf = np.absolute(scale_in_child_lf)
                    else:
                        scale_in_child_lf = scale_in_parent_lf

                    # print("Adding: ", joint.find("child").attrib["link"])

                    scales_in_lf[joint.find("child").attrib["link"]] = \
                        scale_in_child_lf

                    # The axis of the joint is defined in the joint frame, we scale it after applying the rotation
                    for axis in joint.iter("axis"):
                        current_axis_xyz = np.array(
                            [float(val) for val in axis.attrib["xyz"].split(" ")])
                        new_axis_xyz = np.multiply(
                            current_axis_xyz, scale_in_child_lf)
                        new_axis_xyz /= np.linalg.norm(new_axis_xyz)
                        new_axis_xyz = np.array(
                            [round_up(val, 10) for val in new_axis_xyz])
                        axis.attrib['xyz'] = ' '.join(map(str, new_axis_xyz))

                    # Iterate again the for loop since we added new elements to the dictionary
                    all_processed = False

        all_links = self.object_tree.findall('link')
        # compute dynamics properties
        if self.category != "building":
            all_links_trimesh = []
            total_volume = 0.0
            for link in all_links:
                meshes = link.findall('collision/geometry/mesh')
                if len(meshes) == 0:
                    all_links_trimesh.append(None)
                    continue
                # assume one collision mesh per link
                assert len(meshes) == 1, (self.filename, link.attrib['name'])
                collision_mesh_path = os.path.join(self.model_path,
                                                   meshes[0].attrib['filename'])
                trimesh_obj = trimesh.load(file_obj=collision_mesh_path)
                all_links_trimesh.append(trimesh_obj)
                volume = trimesh_obj.volume
                # a hack to artificially increase the density of the lamp base
                if link.attrib['name'] == 'base_link':
                    if self.category in ['lamp']:
                        volume *= 10.0
                total_volume += volume

            # avg L x W x H and Weight is given for this object category
            if self.avg_obj_dims is not None:
                avg_density = self.avg_obj_dims['density']

            # otherwise, use the median density across all existing object categories
            else:
                avg_density = 67.0

            # Scale the mass based on bounding box size
            # TODO: how to scale moment of inertia?
            total_mass = avg_density * \
                self.bounding_box[0] * \
                self.bounding_box[1] * self.bounding_box[2]
            # print('total_mass', total_mass)

            density = total_mass / total_volume
            # print('avg density', density)
            for trimesh_obj in all_links_trimesh:
                if trimesh_obj is not None:
                    trimesh_obj.density = density

            assert len(all_links_trimesh) == len(all_links)

        # Now iterate over all links and scale the meshes and positions
        for i, link in enumerate(all_links):
            if self.category != "building":
                link_trimesh = all_links_trimesh[i]
                # assign dynamics properties
                inertials = link.findall('inertial')
                if len(inertials) == 0:
                    inertial = ET.SubElement(link, 'inertial')
                else:
                    assert len(inertials) == 1
                    inertial = inertials[0]

                masses = inertial.findall('mass')
                if len(masses) == 0:
                    mass = ET.SubElement(inertial, 'mass')
                else:
                    assert len(masses) == 1
                    mass = masses[0]

                inertias = inertial.findall('inertia')
                if len(inertias) == 0:
                    inertia = ET.SubElement(inertial, 'inertia')
                else:
                    assert len(inertias) == 1
                    inertia = inertias[0]

                origins = inertial.findall('origin')
                if len(origins) == 0:
                    origin = ET.SubElement(inertial, 'origin')
                else:
                    assert len(origins) == 1
                    origin = origins[0]

                if link_trimesh is not None:
                    # a hack to artificially increase the density of the lamp base
                    if link.attrib['name'] == 'base_link':
                        if self.category in ['lamp']:
                            link_trimesh.density *= 10.0

                    if link_trimesh.is_watertight:
                        center = link_trimesh.center_mass
                    else:
                        center = link_trimesh.centroid

                    # The inertial frame origin will be scaled down below.
                    # Here, it has the value BEFORE scaling
                    origin.attrib['xyz'] = ' '.join(map(str, center))
                    origin.attrib['rpy'] = ' '.join(map(str, [0.0, 0.0, 0.0]))

                    mass.attrib['value'] = str(round_up(link_trimesh.mass, 10))
                    moment_of_inertia = link_trimesh.moment_inertia
                    inertia.attrib['ixx'] = str(moment_of_inertia[0][0])
                    inertia.attrib['ixy'] = str(moment_of_inertia[0][1])
                    inertia.attrib['ixz'] = str(moment_of_inertia[0][2])
                    inertia.attrib['iyy'] = str(moment_of_inertia[1][1])
                    inertia.attrib['iyz'] = str(moment_of_inertia[1][2])
                    inertia.attrib['izz'] = str(moment_of_inertia[2][2])
                else:
                    # empty link that does not have any mesh
                    origin.attrib['xyz'] = ' '.join(map(str, [0.0, 0.0, 0.0]))
                    origin.attrib['rpy'] = ' '.join(map(str, [0.0, 0.0, 0.0]))
                    mass.attrib['value'] = str(0.0)
                    inertia.attrib['ixx'] = str(0.0)
                    inertia.attrib['ixy'] = str(0.0)
                    inertia.attrib['ixz'] = str(0.0)
                    inertia.attrib['iyy'] = str(0.0)
                    inertia.attrib['iyz'] = str(0.0)
                    inertia.attrib['izz'] = str(0.0)

            scale_in_lf = scales_in_lf[link.attrib["name"]]
            # Apply the scale to all mesh elements within the link (original scale and origin)
            for mesh in link.iter("mesh"):
                if "scale" in mesh.attrib:
                    mesh_scale = np.array(
                        [float(val) for val in mesh.attrib["scale"].split(" ")])
                    new_scale = np.multiply(mesh_scale, scale_in_lf)
                    new_scale = np.array([round_up(val, 10)
                                          for val in new_scale])
                    mesh.attrib['scale'] = ' '.join(map(str, new_scale))
                else:
                    new_scale = np.array([round_up(val, 10)
                                          for val in scale_in_lf])
                    mesh.set('scale', ' '.join(map(str, new_scale)))
            for origin in link.iter("origin"):
                origin_xyz = np.array(
                    [float(val) for val in origin.attrib["xyz"].split(" ")])
                new_origin_xyz = np.multiply(origin_xyz, scale_in_lf)
                new_origin_xyz = np.array(
                    [round_up(val, 10) for val in new_origin_xyz])
                origin.attrib['xyz'] = ' '.join(map(str, new_origin_xyz))

    def remove_floating_joints(self, folder=""):
        # Deal with floating joints inside the embedded urdf
        folder_name = os.path.join(folder, self.name)
        urdfs_no_floating = \
            save_urdfs_without_floating_joints(self.object_tree,
                                               folder_name,
                                               self.merge_fj)

        # append a new tuple of file name of the instantiated embedded urdf
        # and the transformation (!= identity if its connection was floating)
        for urdf in urdfs_no_floating:
            self.urdf_paths.append(urdfs_no_floating[urdf][0])
            transformation = np.dot(
                self.joint_frame, urdfs_no_floating[urdf][1])
            self.poses.append(transformation)
            self.is_fixed.append(urdfs_no_floating[urdf][2])

    def randomize_texture(self):
        for material in self.materials:
            material.randomize()
        self.update_friction()

    def update_friction(self):
        if self.material_to_friction is None:
            return
        for i in range(len(self.urdf_paths)):
            # if the sub URDF does not have visual meshes
            if len(self.visual_mesh_to_material[i]) == 0:
                continue
            body_id = self.body_ids[i]
            sub_urdf_tree = ET.parse(self.urdf_paths[i])

            for j in np.arange(-1, p.getNumJoints(body_id)):
                # base_link
                if j == -1:
                    link_name = p.getBodyInfo(body_id)[0].decode('UTF-8')
                else:
                    link_name = p.getJointInfo(body_id, j)[12].decode('UTF-8')
                link = sub_urdf_tree.find(
                    ".//link[@name='{}']".format(link_name))
                link_materials = []
                for visual_mesh in link.findall('visual/geometry/mesh'):
                    link_materials.append(
                        self.visual_mesh_to_material[i][visual_mesh.attrib['filename']])
                link_frictions = []
                for link_material in link_materials:
                    if link_material.random_class is None:
                        friction = 0.5
                    elif link_material.random_class not in self.material_to_friction:
                        friction = 0.5
                    else:
                        friction = self.material_to_friction.get(
                            link_material.random_class, 0.5)
                    link_frictions.append(friction)
                link_friction = np.mean(link_frictions)
                p.changeDynamics(body_id, j, lateralFriction=link_friction)

    def prepare_texture(self):
        for _ in range(len(self.urdf_paths)):
            self.visual_mesh_to_material.append({})

        if self.category == 'building':
            return

        material_groups_file = os.path.join(
            self.model_path, 'misc/material_groups.json')
        assert os.path.isfile(material_groups_file), \
            'cannot find material group: {}'.format(material_groups_file)
        with open(material_groups_file) as f:
            material_groups = json.load(f)

        # create randomized material for each material group
        all_material_categories = material_groups[0]
        all_materials = {}
        for key in all_material_categories:
            all_materials[int(key)] = \
                RandomizedMaterial(all_material_categories[key])

        # make visual mesh file path absolute
        visual_mesh_to_idx = material_groups[1]
        for old_path in list(visual_mesh_to_idx.keys()):
            new_path = os.path.join(self.model_path, 'shape/visual', old_path)
            visual_mesh_to_idx[new_path] = visual_mesh_to_idx[old_path]
            del visual_mesh_to_idx[old_path]

        # check each visual object belongs to which sub URDF in case of splitting
        for i, urdf_path in enumerate(self.urdf_paths):
            sub_urdf_tree = ET.parse(urdf_path)
            for visual_mesh_path in visual_mesh_to_idx:
                # check if this visual object belongs to this URDF
                if sub_urdf_tree.find(".//mesh[@filename='{}']".format(visual_mesh_path)) is not None:
                    self.visual_mesh_to_material[i][visual_mesh_path] = \
                        all_materials[visual_mesh_to_idx[visual_mesh_path]]

        self.materials = list(all_materials.values())

        friction_json = os.path.join(
            gibson2.ig_dataset_path, 'materials/material_friction.json')
        if os.path.isfile(friction_json):
            with open(friction_json) as f:
                self.material_to_friction = json.load(f)

    def _load(self):
        for idx in range(len(self.urdf_paths)):
            logging.info("Loading " + self.urdf_paths[idx])
            body_id = p.loadURDF(self.urdf_paths[idx])
            # flags=p.URDF_USE_MATERIAL_COLORS_FROM_MTL)
            transformation = self.poses[idx]
            pos = transformation[0:3, 3]
            orn = np.array(quatXYZWFromRotMat(transformation[0:3, 0:3]))
            logging.info("Moving URDF to (pos,ori): " +
                         np.array_str(pos) + ", " + np.array_str(orn))
            _, _, _, inertial_pos, inertial_orn, _, _, _, _, _, _, _ = \
                p.getDynamicsInfo(body_id, -1)
            pos, orn = p.multiplyTransforms(
                pos, orn, inertial_pos, inertial_orn)
            p.resetBasePositionAndOrientation(body_id, pos, orn)
            p.changeDynamics(
                body_id, -1,
                activationState=p.ACTIVATION_STATE_ENABLE_SLEEPING)

            for j in range(p.getNumJoints(body_id)):
                info = p.getJointInfo(body_id, j)
                jointType = info[2]
                if jointType == p.JOINT_REVOLUTE or jointType == p.JOINT_PRISMATIC:
<<<<<<< HEAD
                    p.setJointMotorControl2(body_id, j, p.VELOCITY_CONTROL, force=self.joint_friction, targetVelocity=0)
            self.body_ids.append(body_id)
        return self.body_ids

    def reset(self):
        for idx in range(len(self.body_ids)):
            body_id = self.body_ids[idx]
            transformation = self.poses[idx]
            pos = transformation[0:3, 3]
            orn = np.array(quatXYZWFromRotMat(transformation[0:3, 0:3]))
            logging.info("Resetting URDF to (pos,ori): " +
                         np.array_str(pos) + ", " + np.array_str(orn))
            _, _, _, inertial_pos, inertial_orn, _, _, _, _, _, _, _ = \
                p.getDynamicsInfo(body_id, -1)
            pos, orn = p.multiplyTransforms(
                pos, orn, inertial_pos, inertial_orn)
            p.resetBasePositionAndOrientation(body_id, pos, orn)
=======
                    p.setJointMotorControl2(
                        body_id, j, p.VELOCITY_CONTROL, force=self.joint_friction, targetVelocity=0)
>>>>>>> 791a3d98

<|MERGE_RESOLUTION|>--- conflicted
+++ resolved
@@ -550,8 +550,9 @@
                 info = p.getJointInfo(body_id, j)
                 jointType = info[2]
                 if jointType == p.JOINT_REVOLUTE or jointType == p.JOINT_PRISMATIC:
-<<<<<<< HEAD
-                    p.setJointMotorControl2(body_id, j, p.VELOCITY_CONTROL, force=self.joint_friction, targetVelocity=0)
+                    p.setJointMotorControl2(
+                        body_id, j, p.VELOCITY_CONTROL, force=self.joint_friction, targetVelocity=0)
+
             self.body_ids.append(body_id)
         return self.body_ids
 
@@ -567,9 +568,4 @@
                 p.getDynamicsInfo(body_id, -1)
             pos, orn = p.multiplyTransforms(
                 pos, orn, inertial_pos, inertial_orn)
-            p.resetBasePositionAndOrientation(body_id, pos, orn)
-=======
-                    p.setJointMotorControl2(
-                        body_id, j, p.VELOCITY_CONTROL, force=self.joint_friction, targetVelocity=0)
->>>>>>> 791a3d98
-
+            p.resetBasePositionAndOrientation(body_id, pos, orn)